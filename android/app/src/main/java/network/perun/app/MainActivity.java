--- conflicted
+++ resolved
@@ -40,13 +40,8 @@
             Address onChain = wallet.importAccount(sk);
             Log.i("prnm", "Address: " +onChain.toHex());
             // 10.0.2.2 is the IP of the host PC when using Android Simulator and the host is running a ganache-cli.
-<<<<<<< HEAD
-            // 8545 is the standart port of ganache-cli.
-            String ethUrl = "ws://52.215.183.196:8545";
-=======
             // 8545 is the standard port of ganache-cli.
             String ethUrl = "ws://10.0.2.2:8545";
->>>>>>> e3c1106e
 
             // Using null as either Adjudicator or AssetHolder tells the Client to deploy the contracts,
             // in this case we already deployed them and enter their addresses.
